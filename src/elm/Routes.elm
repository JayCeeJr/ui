{--
Copyright (c) 2021 Target Brands, Inc. All rights reserved.
Use of this source code is governed by the LICENSE file in this repository.
--}


module Routes exposing (Route(..), href, match, routeToUrl)

import Api.Pagination as Pagination
import Focus exposing (ExpandTemplatesQuery, RefQuery)
import Html
import Html.Attributes as Attr
import Url exposing (Url)
import Url.Builder as UB
import Url.Parser exposing ((</>), (<?>), Parser, fragment, map, oneOf, parse, s, string, top)
import Url.Parser.Query as Query
import Vela exposing (AuthParams, BuildNumber, Engine, Event, FocusFragment, Name, Org, Repo, Team)



-- TYPES


type Route
    = Overview
    | SourceRepositories
    | OrgRepositories Org
    | Hooks Org Repo (Maybe Pagination.Page) (Maybe Pagination.PerPage)
    | OrgSecrets Engine Org (Maybe Pagination.Page) (Maybe Pagination.PerPage)
    | RepoSecrets Engine Org Repo (Maybe Pagination.Page) (Maybe Pagination.PerPage)
    | SharedSecrets Engine Org Team (Maybe Pagination.Page) (Maybe Pagination.PerPage)
    | AddOrgSecret Engine Org
    | AddRepoSecret Engine Org Repo
    | AddSharedSecret Engine Org Team
    | OrgSecret Engine Org Name
    | RepoSecret Engine Org Repo Name
    | SharedSecret Engine Org Team Name
    | RepoSettings Org Repo
    | RepositoryBuilds Org Repo (Maybe Pagination.Page) (Maybe Pagination.PerPage) (Maybe Event)
<<<<<<< HEAD
    | OrgBuilds Org (Maybe Pagination.Page) (Maybe Pagination.PerPage) (Maybe Event)
=======
    | RepositoryDeployments Org Repo (Maybe Pagination.Page) (Maybe Pagination.PerPage)
    | AddDeploymentRoute Org Repo
    | PromoteDeployment Org Repo BuildNumber
>>>>>>> 45b11cfb
    | Build Org Repo BuildNumber FocusFragment
    | BuildServices Org Repo BuildNumber FocusFragment
    | BuildPipeline Org Repo BuildNumber (Maybe RefQuery) (Maybe ExpandTemplatesQuery) FocusFragment
    | Pipeline Org Repo (Maybe RefQuery) (Maybe ExpandTemplatesQuery) FocusFragment
    | Settings
    | Login
    | Logout
    | Authenticate AuthParams
    | NotFound



-- ROUTES


routes : Parser (Route -> a) a
routes =
    oneOf
        [ map Overview top
        , map SourceRepositories (s "account" </> s "source-repos")
        , map OrgRepositories string
        , map Login (s "account" </> s "login")
        , map Logout (s "account" </> s "logout")
        , map Settings (s "account" </> s "settings")
        , parseAuth
        , map Hooks (string </> string </> s "hooks" <?> Query.int "page" <?> Query.int "per_page")
        , map OrgSecrets (s "-" </> s "secrets" </> string </> s "org" </> string <?> Query.int "page" <?> Query.int "per_page")
        , map RepoSecrets (s "-" </> s "secrets" </> string </> s "repo" </> string </> string <?> Query.int "page" <?> Query.int "per_page")
        , map SharedSecrets (s "-" </> s "secrets" </> string </> s "shared" </> string </> string <?> Query.int "page" <?> Query.int "per_page")
        , map AddOrgSecret (s "-" </> s "secrets" </> string </> s "org" </> string </> s "add")
        , map AddRepoSecret (s "-" </> s "secrets" </> string </> s "repo" </> string </> string </> s "add")
        , map AddSharedSecret (s "-" </> s "secrets" </> string </> s "shared" </> string </> string </> s "add")
        , map OrgSecret (s "-" </> s "secrets" </> string </> s "org" </> string </> string)
        , map RepoSecret (s "-" </> s "secrets" </> string </> s "repo" </> string </> string </> string)
        , map SharedSecret (s "-" </> s "secrets" </> string </> s "shared" </> string </> string </> string)
        , map RepoSettings (string </> string </> s "settings")
<<<<<<< HEAD
        , map OrgBuilds (string </> s "builds" <?> Query.int "page" <?> Query.int "per_page" <?> Query.string "event")
=======
        , map AddDeploymentRoute (string </> string </> s "add-deployment")
        , map PromoteDeployment (string </> string </> s "deployment" </> string)
>>>>>>> 45b11cfb
        , map RepositoryBuilds (string </> string <?> Query.int "page" <?> Query.int "per_page" <?> Query.string "event")
        , map RepositoryDeployments (string </> string </> s "deployments" <?> Query.int "page" <?> Query.int "per_page")
        , map Pipeline (string </> string </> s "pipeline" <?> Query.string "ref" <?> Query.string "expand" </> fragment identity)
        , map Build (string </> string </> string </> fragment identity)
        , map BuildServices (string </> string </> string </> s "services" </> fragment identity)
        , map BuildPipeline (string </> string </> string </> s "pipeline" <?> Query.string "ref" <?> Query.string "expand" </> fragment identity)
        , map NotFound (s "404")
        ]


match : Url -> Route
match url =
    parse routes url |> Maybe.withDefault NotFound


parseAuth : Parser (Route -> a) a
parseAuth =
    map
        (\code state ->
            Authenticate { code = code, state = state }
        )
        (s "account"
            </> s "authenticate"
            <?> Query.string "code"
            <?> Query.string "state"
        )



-- HELPER


routeToUrl : Route -> String
routeToUrl route =
    case route of
        Overview ->
            "/"

        SourceRepositories ->
            "/account/source-repos"

        OrgRepositories org ->
            "/" ++ org

        RepoSettings org repo ->
            "/" ++ org ++ "/" ++ repo ++ "/settings"

        OrgSecrets engine org maybePage maybePerPage ->
            "/-/secrets/" ++ engine ++ "/org/" ++ org ++ UB.toQuery (Pagination.toQueryParams maybePage maybePerPage)

        RepoSecrets engine org repo maybePage maybePerPage ->
            "/-/secrets/" ++ engine ++ "/repo/" ++ org ++ "/" ++ repo ++ UB.toQuery (Pagination.toQueryParams maybePage maybePerPage)

        SharedSecrets engine org team maybePage maybePerPage ->
            "/-/secrets/" ++ engine ++ "/shared/" ++ org ++ "/" ++ team ++ UB.toQuery (Pagination.toQueryParams maybePage maybePerPage)

        AddOrgSecret engine org ->
            "/-/secrets/" ++ engine ++ "/org/" ++ org ++ "/add"

        AddRepoSecret engine org repo ->
            "/-/secrets/" ++ engine ++ "/repo/" ++ org ++ "/" ++ repo ++ "/add"

        AddSharedSecret engine org team ->
            "/-/secrets/" ++ engine ++ "/shared/" ++ org ++ "/" ++ team ++ "/add"

        OrgSecret engine org name ->
            "/-/secrets/" ++ engine ++ "/org/" ++ org ++ "/" ++ name

        RepoSecret engine org repo name ->
            "/-/secrets/" ++ engine ++ "/repo/" ++ org ++ "/" ++ repo ++ "/" ++ name

        SharedSecret engine org team name ->
            "/-/secrets/" ++ engine ++ "/shared/" ++ org ++ "/" ++ team ++ "/" ++ name

        OrgBuilds org maybePage maybePerPage maybeEvent ->
            "/" ++ org ++ "/builds" ++ UB.toQuery (Pagination.toQueryParams maybePage maybePerPage ++ eventToQueryParam maybeEvent)

        RepositoryBuilds org repo maybePage maybePerPage maybeEvent ->
            "/" ++ org ++ "/" ++ repo ++ UB.toQuery (Pagination.toQueryParams maybePage maybePerPage ++ eventToQueryParam maybeEvent)

        RepositoryDeployments org repo maybePage maybePerPage ->
            "/" ++ org ++ "/" ++ repo ++ "/deployments" ++ UB.toQuery (Pagination.toQueryParams maybePage maybePerPage)

        Hooks org repo maybePage maybePerPage ->
            "/" ++ org ++ "/" ++ repo ++ "/hooks" ++ UB.toQuery (Pagination.toQueryParams maybePage maybePerPage)

        Build org repo buildNumber lineFocus ->
            "/" ++ org ++ "/" ++ repo ++ "/" ++ buildNumber ++ Maybe.withDefault "" lineFocus

        AddDeploymentRoute org repo ->
            "/" ++ org ++ "/" ++ repo ++ "/add-deployment"

        PromoteDeployment org repo deploymentId ->
            "/" ++ org ++ "/" ++ repo ++ "/deployment/" ++ deploymentId

        BuildServices org repo buildNumber lineFocus ->
            "/" ++ org ++ "/" ++ repo ++ "/" ++ buildNumber ++ "/services" ++ Maybe.withDefault "" lineFocus

        BuildPipeline org repo buildNumber ref expand lineFocus ->
            "/" ++ org ++ "/" ++ repo ++ "/" ++ buildNumber ++ "/pipeline" ++ (UB.toQuery <| List.filterMap identity <| [ maybeToQueryParam ref "ref", maybeToQueryParam expand "expand" ]) ++ Maybe.withDefault "" lineFocus

        Pipeline org repo ref expand lineFocus ->
            "/" ++ org ++ "/" ++ repo ++ "/pipeline" ++ (UB.toQuery <| List.filterMap identity <| [ maybeToQueryParam ref "ref", maybeToQueryParam expand "expand" ]) ++ Maybe.withDefault "" lineFocus

        Authenticate { code, state } ->
            "/account/authenticate" ++ paramsToQueryString { code = code, state = state }

        Settings ->
            "/account/settings"

        Login ->
            "/account/login"

        Logout ->
            "/account/logout"

        NotFound ->
            "/404"


paramsToQueryString : AuthParams -> String
paramsToQueryString params =
    case ( params.code, params.state ) of
        ( Nothing, Nothing ) ->
            ""

        ( Just code, Just state ) ->
            "?code=" ++ code ++ "&state=" ++ state

        ( Just code, Nothing ) ->
            "?code" ++ code

        _ ->
            ""


eventToQueryParam : Maybe Event -> List UB.QueryParameter
eventToQueryParam maybeEvent =
    if maybeEvent /= Nothing then
        [ UB.string "event" <| Maybe.withDefault "" maybeEvent ]

    else
        []


maybeToQueryParam : Maybe String -> String -> Maybe UB.QueryParameter
maybeToQueryParam maybeStr key =
    if maybeStr /= Nothing then
        Just <| UB.string key <| Maybe.withDefault "" maybeStr

    else
        Nothing


href : Route -> Html.Attribute msg
href route =
    Attr.href (routeToUrl route)<|MERGE_RESOLUTION|>--- conflicted
+++ resolved
@@ -37,13 +37,10 @@
     | SharedSecret Engine Org Team Name
     | RepoSettings Org Repo
     | RepositoryBuilds Org Repo (Maybe Pagination.Page) (Maybe Pagination.PerPage) (Maybe Event)
-<<<<<<< HEAD
-    | OrgBuilds Org (Maybe Pagination.Page) (Maybe Pagination.PerPage) (Maybe Event)
-=======
     | RepositoryDeployments Org Repo (Maybe Pagination.Page) (Maybe Pagination.PerPage)
     | AddDeploymentRoute Org Repo
     | PromoteDeployment Org Repo BuildNumber
->>>>>>> 45b11cfb
+    | OrgBuilds Org (Maybe Pagination.Page) (Maybe Pagination.PerPage) (Maybe Event)
     | Build Org Repo BuildNumber FocusFragment
     | BuildServices Org Repo BuildNumber FocusFragment
     | BuildPipeline Org Repo BuildNumber (Maybe RefQuery) (Maybe ExpandTemplatesQuery) FocusFragment
@@ -80,12 +77,9 @@
         , map RepoSecret (s "-" </> s "secrets" </> string </> s "repo" </> string </> string </> string)
         , map SharedSecret (s "-" </> s "secrets" </> string </> s "shared" </> string </> string </> string)
         , map RepoSettings (string </> string </> s "settings")
-<<<<<<< HEAD
-        , map OrgBuilds (string </> s "builds" <?> Query.int "page" <?> Query.int "per_page" <?> Query.string "event")
-=======
         , map AddDeploymentRoute (string </> string </> s "add-deployment")
         , map PromoteDeployment (string </> string </> s "deployment" </> string)
->>>>>>> 45b11cfb
+        , map OrgBuilds (string </> s "builds" <?> Query.int "page" <?> Query.int "per_page" <?> Query.string "event")
         , map RepositoryBuilds (string </> string <?> Query.int "page" <?> Query.int "per_page" <?> Query.string "event")
         , map RepositoryDeployments (string </> string </> s "deployments" <?> Query.int "page" <?> Query.int "per_page")
         , map Pipeline (string </> string </> s "pipeline" <?> Query.string "ref" <?> Query.string "expand" </> fragment identity)
