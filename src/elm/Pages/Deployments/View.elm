{--
Copyright (c) 2021 Target Brands, Inc. All rights reserved.
Use of this source code is governed by the LICENSE file in this repository.
--}


module Pages.Deployments.View exposing (addDeployment, addForm, promoteDeployment, viewDeployments)

import Errors exposing (viewResourceError)
import FeatherIcons
<<<<<<< HEAD
import Html exposing (Html, a, br, code, div, em, h1, h2, li, ol, p, strong, text)
import Html.Attributes exposing (class, href)
import Pages
import Pages.Build.History exposing (viewDeploymentBuilds)
=======
import Html exposing (Html, a, div, h2, p, text)
import Html.Attributes exposing (class)
>>>>>>> eac3df93
import Pages.Deployments.Form exposing (viewDeployEnabled, viewHelp, viewParameterInput, viewSubmitButtons, viewValueInput)
import Pages.Deployments.Model
    exposing
        ( Model
        , Msg(..)
        , PartialModel
        )
import RemoteData exposing (RemoteData(..))
import Routes
import Svg exposing (svg)
import Svg.Attributes exposing (d, height, strokeWidth, viewBox, width)
import Time exposing (Posix, Zone)
import Util exposing (ariaHidden, largeLoader)
import Vela exposing (Deployment, DeploymentsModel, Org, Repo)



-- ADD DEPLOYMENT


{-| addDeployment : takes partial model and renders the Add Deployment form
-}
addDeployment : PartialModel a msg -> Html Msg
addDeployment model =
    div [ class "manage-deployment", Util.testAttribute "add-deployment" ]
        [ div []
            [ addForm model.deploymentModel
            ]
        ]


{-| addForm : renders deployment form for adding a new deployment
-}
addForm : Model msg -> Html Msg
addForm deploymentModel =
    let
        deployment =
            deploymentModel.form
    in
    div [ class "deployment-form" ]
        [ h2 [ class "deployment-header" ] [ text "Add Deployment" ]
        , viewDeployEnabled deploymentModel.repo_settings
        , viewValueInput "Target" deployment.target "provide the name for the target deployment environment (default: \"production\")"
        , viewValueInput "Ref" deployment.ref "provide the reference to deploy - this can be a branch, commit (SHA) or tag (default: \"refs/heads/master\")"
        , viewValueInput "Description" deployment.description "provide the description for the deployment (default: \"Deployment request from Vela\")"
        , viewValueInput "Task" deployment.task "Provide the task for the deployment (default: \"deploy:vela\")"
        , viewParameterInput deployment
        , viewHelp
        , viewSubmitButtons deploymentModel
        ]


{-| viewPreview : renders single deployment item preview
-}
viewPreview : Posix -> Zone -> Org -> Repo -> Deployment -> Html msg
viewPreview now zone org repo deployment =
    let
        deploymentId =
            String.fromInt deployment.id

        info =
            div [ class "deployment-info" ]
                [ div []
                    [ p [] [ text ("#" ++ deploymentId) ]
                    , p [] [ text deployment.task ]
                    ]
                , div []
                    [ p [] [ text (deployment.target ++ " at (" ++ Util.trimCommitHash deployment.commit ++ ")") ]
                    , p [] [ text (" Deployed by " ++ deployment.user) ]
                    ]
                ]

        promoteDeploymentLink =
            div [ class "deployment-link" ] [ a [ Routes.href <| Routes.PromoteDeployment org repo deploymentId ] [ text "Deploy" ] ]

        deploymentDetails =
            div [ class "deployment-details" ]
                [ p [] [ text (" Task: " ++ deployment.task) ]
                , p [] [ text (" Ref: " ++ deployment.ref) ]
                , p [] [ text <| " Description: " ++ deployment.description ]
                ]

        builds =
            viewDeploymentBuilds now zone org repo <| deployment.builds

        status =
            div [ class "deployment-icon", Util.testAttribute "build-status" ]
                [ svg
                    [ class "build-icon -success"
                    , strokeWidth "2"
                    , viewBox "0 0 44 44"
                    , width "44"
                    , height "44"
                    , ariaHidden
                    ]
                    [ Svg.path [ d "M15 20.1l6.923 6.9L42 5" ] []
                    , Svg.path [ d "M43 22v16.333A4.668 4.668 0 0138.333 43H5.667A4.668 4.668 0 011 38.333V5.667A4.668 4.668 0 015.667 1h25.666" ] []
                    ]
                ]

        markdown =
            [ info

            --, deploymentDetails
            , builds
            , promoteDeploymentLink
            ]
    in
    div [ class "deployment-container", Util.testAttribute "deployment" ]
        [ status
        , div [ class "deployment" ] <|
            markdown
        ]


{-| viewDeployments : renders a list of deployments
-}
viewDeployments : DeploymentsModel -> Posix -> Zone -> Org -> Repo -> Html msg
viewDeployments deploymentsModel now zone org repo =
    let
        addButton =
            a
                [ class "button"
                , class "-outline"
                , class "button-with-icon"
                , Util.testAttribute "add-deployment"
                , Routes.href <|
                    Routes.AddDeploymentRoute org repo
                ]
                [ text "Add Deployment"
                , FeatherIcons.plus
                    |> FeatherIcons.withSize 18
                    |> FeatherIcons.toHtml [ Svg.Attributes.class "button-icon" ]
                ]

        none : Html msg
        none =
            div []
                [ div [ class "buttons", class "add-deployment-buttons" ] [ text "", addButton ]
                , h2 [] [ text "No deployments found." ]
                ]
    in
    case deploymentsModel.deployments of
        RemoteData.Success deployments ->
            if List.length deployments == 0 then
                none

            else
                let
                    deploymentList =
                        div [ class "deployments", Util.testAttribute "deployments" ] <| List.map (viewPreview now zone org repo) deployments
                in
                div []
                    [ div [ class "buttons", class "add-deployment-buttons" ] [ text "", addButton ]
                    , deploymentList
                    ]

        RemoteData.Loading ->
            largeLoader

        RemoteData.NotAsked ->
            largeLoader

        RemoteData.Failure _ ->
            viewResourceError { resourceLabel = "deployments for this repository", testLabel = "deployments" }



-- Promote Deployment


{-| promoteDeployment : takes partial model and renders deployment form for promoting a deployment
-}
promoteDeployment : PartialModel a msg -> Html Msg
promoteDeployment model =
    div [ class "manage-deployment", Util.testAttribute "add-deployment" ]
        [ div []
            [ addForm model.deploymentModel
            ]
        ]<|MERGE_RESOLUTION|>--- conflicted
+++ resolved
@@ -8,15 +8,10 @@
 
 import Errors exposing (viewResourceError)
 import FeatherIcons
-<<<<<<< HEAD
-import Html exposing (Html, a, br, code, div, em, h1, h2, li, ol, p, strong, text)
-import Html.Attributes exposing (class, href)
+import Html exposing (Html, a, div, h2, p, text)
+import Html.Attributes exposing (class)
 import Pages
 import Pages.Build.History exposing (viewDeploymentBuilds)
-=======
-import Html exposing (Html, a, div, h2, p, text)
-import Html.Attributes exposing (class)
->>>>>>> eac3df93
 import Pages.Deployments.Form exposing (viewDeployEnabled, viewHelp, viewParameterInput, viewSubmitButtons, viewValueInput)
 import Pages.Deployments.Model
     exposing
