--- conflicted
+++ resolved
@@ -542,11 +542,8 @@
                     )
 
                 Vela.OrgSecret ->
-                    ( { model | secretsModel = { secretsModel | orgSecrets = Loading, sharedSecrets = Loading } }
-                    , Cmd.batch
-                        [ getOrgSecrets model Nothing Nothing engine org
-                        , getSharedSecrets model Nothing Nothing engine org "*"
-                        ]
+                    ( { model | secretsModel = { secretsModel | orgSecrets = Loading } }
+                    , getOrgSecrets model Nothing Nothing engine org
                     )
 
                 Vela.SharedSecret ->
@@ -2054,7 +2051,6 @@
         Pages.OrgSecrets engine org maybePage maybePerPage ->
             Cmd.batch
                 [ getOrgSecrets model maybePage maybePerPage engine org
-                , getSharedSecrets model Nothing Nothing engine org "*"
                 ]
 
         Pages.RepoSecrets engine org repo maybePage maybePerPage ->
@@ -2343,28 +2339,18 @@
             ( String.join "/" [ org ] ++ " " ++ engine ++ " org secrets" ++ Util.pageToString maybePage
             , div []
                 [ Html.map (\_ -> NoOp) <| lazy3 Pages.Secrets.View.viewOrgSecrets model False True
-<<<<<<< HEAD
-                , Pager.view model.secretsModel.orgSecretsPager { previousLabel = "prev", nextLabel = "next" } GotoPage
+                , Pager.view model.secretsModel.orgSecretsPager Pager.prevNextLabels GotoPage
                 , Html.map (\_ -> NoOp) <| lazy3 Pages.Secrets.View.viewSharedSecrets model False True
-                , Pager.view model.secretsModel.sharedSecretsPager { previousLabel = "prev", nextLabel = "next" } GotoPage
-=======
                 , Pager.view model.secretsModel.orgSecretsPager Pager.prevNextLabels GotoPage
->>>>>>> eac3df93
                 ]
             )
 
         Pages.SharedSecrets engine org team _ _ ->
             ( String.join "/" [ org, team ] ++ " " ++ engine ++ " shared secrets"
             , div []
-<<<<<<< HEAD
-                [ Pager.view model.secretsModel.sharedSecretsPager { previousLabel = "prev", nextLabel = "next" } GotoPage
+                [ Pager.view model.secretsModel.sharedSecretsPager Pager.prevNextLabels GotoPage
                 , Html.map (\_ -> NoOp) <| lazy3 Pages.Secrets.View.viewSharedSecrets model False False
-                , Pager.view model.secretsModel.sharedSecretsPager { previousLabel = "prev", nextLabel = "next" } GotoPage
-=======
-                [ Pager.view model.secretsModel.sharedSecretsPager Pager.prevNextLabels GotoPage
-                , Html.map (\_ -> NoOp) <| lazy Pages.Secrets.View.viewSharedSecrets model
                 , Pager.view model.secretsModel.sharedSecretsPager Pager.prevNextLabels GotoPage
->>>>>>> eac3df93
                 ]
             )
 
@@ -3256,7 +3242,6 @@
         , secretsModel =
             { secretsModel
                 | orgSecrets = Loading
-                , sharedSecrets = Loading
                 , org = org
                 , engine = engine
                 , type_ = Vela.OrgSecret
@@ -3265,7 +3250,6 @@
     , Cmd.batch
         [ getCurrentUser model
         , getOrgSecrets model maybePage maybePerPage engine org
-        , getSharedSecrets model Nothing Nothing engine org "*"
         ]
     )
 
@@ -3292,7 +3276,6 @@
         , secretsModel =
             { secretsModel
                 | repoSecrets = Loading
-                , sharedSecrets = Loading
                 , org = org
                 , team = team
                 , engine = engine
